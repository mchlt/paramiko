# Copyright (C) 2003-2007  Robey Pointer <robeypointer@gmail.com>
#
# This file is part of paramiko.
#
# Paramiko is free software; you can redistribute it and/or modify it under the
# terms of the GNU Lesser General Public License as published by the Free
# Software Foundation; either version 2.1 of the License, or (at your option)
# any later version.
#
# Paramiko is distrubuted in the hope that it will be useful, but WITHOUT ANY
# WARRANTY; without even the implied warranty of MERCHANTABILITY or FITNESS FOR
# A PARTICULAR PURPOSE.  See the GNU Lesser General Public License for more
# details.
#
# You should have received a copy of the GNU Lesser General Public License
# along with Paramiko; if not, write to the Free Software Foundation, Inc.,
# 59 Temple Place, Suite 330, Boston, MA  02111-1307  USA.

"""
L{ECDSAKey}
"""

import binascii
<<<<<<< HEAD
import os
=======
from hashlib import sha256
>>>>>>> fa86d655

from ecdsa import SigningKey, VerifyingKey, der, curves
from ecdsa.test_pyecdsa import ECDSA

<<<<<<< HEAD
from Crypto.Hash import SHA256

=======
>>>>>>> fa86d655
from paramiko.common import four_byte, one_byte
from paramiko.message import Message
from paramiko.pkey import PKey
from paramiko.py3compat import byte_chr, u
from paramiko.ssh_exception import SSHException


class ECDSAKey (PKey):
    """
    Representation of an ECDSA key which can be used to sign and verify SSH2
    data.
    """

    def __init__(self, msg=None, data=None, filename=None, password=None, vals=None, file_obj=None):
        self.verifying_key = None
        self.signing_key = None
        if file_obj is not None:
            self._from_private_key(file_obj, password)
            return
        if filename is not None:
            self._from_private_key_file(filename, password)
            return
        if (msg is None) and (data is not None):
            msg = Message(data)
        if vals is not None:
            self.verifying_key, self.signing_key = vals
        else:
            if msg is None:
                raise SSHException('Key object may not be empty')
            if msg.get_text() != 'ecdsa-sha2-nistp256':
                raise SSHException('Invalid key')
            curvename = msg.get_text()
            if curvename != 'nistp256':
                raise SSHException("Can't handle curve of type %s" % curvename)

            pointinfo = msg.get_binary()
            if pointinfo[0:1] != four_byte:
                raise SSHException('Point compression is being used: %s' %
                                   binascii.hexlify(pointinfo))
            self.verifying_key = VerifyingKey.from_string(pointinfo[1:],
                                                          curve=curves.NIST256p)
        self.size = 256

    def asbytes(self):
        key = self.verifying_key
        m = Message()
        m.add_string('ecdsa-sha2-nistp256')
        m.add_string('nistp256')

        point_str = four_byte + key.to_string()

        m.add_string(point_str)
        return m.asbytes()

    def __str__(self):
        return self.asbytes()

    def __hash__(self):
        h = hash(self.get_name())
        h = h * 37 + hash(self.verifying_key.pubkey.point.x())
        h = h * 37 + hash(self.verifying_key.pubkey.point.y())
        return hash(h)

    def get_name(self):
        return 'ecdsa-sha2-nistp256'

    def get_bits(self):
        return self.size

    def can_sign(self):
        return self.signing_key is not None

<<<<<<< HEAD
    def sign_ssh_data(self, data):
        digest = SHA256.new(data).digest()
        sig = self.signing_key.sign_digest(digest, sigencode=self._sigencode)
=======
    def sign_ssh_data(self, rpool, data):
        digest = sha256(data).digest()
        sig = self.signing_key.sign_digest(digest, entropy=rpool.read,
                                           sigencode=self._sigencode)
>>>>>>> fa86d655
        m = Message()
        m.add_string('ecdsa-sha2-nistp256')
        m.add_string(sig)
        return m

    def verify_ssh_sig(self, data, msg):
        if msg.get_text() != 'ecdsa-sha2-nistp256':
            return False
        sig = msg.get_binary()

        # verify the signature by SHA'ing the data and encrypting it
        # using the public key.
        hash_obj = sha256(data).digest()
        return self.verifying_key.verify_digest(sig, hash_obj,
                                                sigdecode=self._sigdecode)

    def write_private_key_file(self, filename, password=None):
        key = self.signing_key or self.verifying_key
        self._write_private_key_file('EC', filename, key.to_der(), password)

    def write_private_key(self, file_obj, password=None):
        key = self.signing_key or self.verifying_key
        self._write_private_key('EC', file_obj, key.to_der(), password)

    def generate(bits, progress_func=None):
        """
        Generate a new private RSA key.  This factory function can be used to
        generate a new host key or authentication key.

        @param bits: number of bits the generated key should be.
        @type bits: int
        @param progress_func: an optional function to call at key points in
            key generation (used by C{pyCrypto.PublicKey}).
        @type progress_func: function
        @return: new private key
        @rtype: L{RSAKey}
        """
        signing_key = ECDSA.generate()
        key = ECDSAKey(vals=(signing_key, signing_key.get_verifying_key()))
        return key
    generate = staticmethod(generate)

    ###  internals...

    def _from_private_key_file(self, filename, password):
        data = self._read_private_key_file('EC', filename, password)
        self._decode_key(data)

    def _from_private_key(self, file_obj, password):
        data = self._read_private_key('EC', file_obj, password)
        self._decode_key(data)

    ALLOWED_PADDINGS = [one_byte, byte_chr(2) * 2, byte_chr(3) * 3, byte_chr(4) * 4,
                        byte_chr(5) * 5, byte_chr(6) * 6, byte_chr(7) * 7]

    def _decode_key(self, data):
        s, padding = der.remove_sequence(data)
        if padding:
            if padding not in self.ALLOWED_PADDINGS:
                raise ValueError("weird padding: %s" % u(binascii.hexlify(data)))
            data = data[:-len(padding)]
        key = SigningKey.from_der(data)
        self.signing_key = key
        self.verifying_key = key.get_verifying_key()
        self.size = 256

    def _sigencode(self, r, s, order):
        msg = Message()
        msg.add_mpint(r)
        msg.add_mpint(s)
        return msg.asbytes()

    def _sigdecode(self, sig, order):
        msg = Message(sig)
        r = msg.get_mpint()
        s = msg.get_mpint()
        return r, s<|MERGE_RESOLUTION|>--- conflicted
+++ resolved
@@ -21,20 +21,11 @@
 """
 
 import binascii
-<<<<<<< HEAD
-import os
-=======
 from hashlib import sha256
->>>>>>> fa86d655
 
 from ecdsa import SigningKey, VerifyingKey, der, curves
 from ecdsa.test_pyecdsa import ECDSA
 
-<<<<<<< HEAD
-from Crypto.Hash import SHA256
-
-=======
->>>>>>> fa86d655
 from paramiko.common import four_byte, one_byte
 from paramiko.message import Message
 from paramiko.pkey import PKey
@@ -107,16 +98,9 @@
     def can_sign(self):
         return self.signing_key is not None
 
-<<<<<<< HEAD
     def sign_ssh_data(self, data):
-        digest = SHA256.new(data).digest()
+        digest = sha256(data).digest()
         sig = self.signing_key.sign_digest(digest, sigencode=self._sigencode)
-=======
-    def sign_ssh_data(self, rpool, data):
-        digest = sha256(data).digest()
-        sig = self.signing_key.sign_digest(digest, entropy=rpool.read,
-                                           sigencode=self._sigencode)
->>>>>>> fa86d655
         m = Message()
         m.add_string('ecdsa-sha2-nistp256')
         m.add_string(sig)
