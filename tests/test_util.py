--- conflicted
+++ resolved
@@ -338,12 +338,11 @@
         config = paramiko.util.parse_ssh_config(StringIO(test_config))
         assert config.lookup('meh')  # will die during lookup() if bug regresses
 
-<<<<<<< HEAD
-    def test_12_clamp_value(self):
+    def test_clamp_value(self):
         self.assertEqual(32768, paramiko.util.clamp_value(32767, 32768, 32769))
         self.assertEqual(32767, paramiko.util.clamp_value(32767, 32765, 32769))
         self.assertEqual(32769, paramiko.util.clamp_value(32767, 32770, 32769))
-=======
+
     def test_13_config_dos_crlf_succeeds(self):
         config_file = StringIO("host abcqwerty\r\nHostName 127.0.0.1\r\n")
         config = paramiko.SSHConfig()
@@ -448,5 +447,4 @@
                 values
             )
         for host in incorrect_data:
-            self.assertRaises(Exception, conf._get_hosts, host)
->>>>>>> 24e022bd
+            self.assertRaises(Exception, conf._get_hosts, host)