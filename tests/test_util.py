--- conflicted
+++ resolved
@@ -334,7 +334,12 @@
         config = paramiko.util.parse_ssh_config(StringIO(test_config))
         assert config.lookup('meh')  # will die during lookup() if bug regresses
 
-<<<<<<< HEAD
+    def test_13_config_dos_crlf_succeeds(self):
+        config_file = StringIO("host abcqwerty\r\nHostName 127.0.0.1\r\n")
+        config = paramiko.SSHConfig()
+        config.parse(config_file)
+        self.assertEqual(config.lookup("abcqwerty")["hostname"], "127.0.0.1")
+
     def test_quoted_host_names(self):
         test_config_file = """\
 Host "param pam" param "pam"
@@ -433,11 +438,4 @@
                 values
             )
         for host in incorrect_data:
-            self.assertRaises(Exception, conf._get_hosts, host)
-=======
-    def test_13_config_dos_crlf_succeeds(self):
-        config_file = StringIO("host abcqwerty\r\nHostName 127.0.0.1\r\n")
-        config = paramiko.SSHConfig()
-        config.parse(config_file)
-        self.assertEqual(config.lookup("abcqwerty")["hostname"], "127.0.0.1")
->>>>>>> 72080673
+            self.assertRaises(Exception, conf._get_hosts, host)