--- conflicted
+++ resolved
@@ -22,11 +22,7 @@
 
 import unittest
 from paramiko.message import Message
-<<<<<<< HEAD
-from paramiko.common import *
-=======
 from paramiko.common import byte_chr, zero_byte
->>>>>>> bd8f96d3
 
 
 class MessageTest (unittest.TestCase):
