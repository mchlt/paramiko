# Copyright (C) 2003-2009  Robey Pointer <robeypointer@gmail.com>
#
# This file is part of paramiko.
#
# Paramiko is free software; you can redistribute it and/or modify it under the
# terms of the GNU Lesser General Public License as published by the Free
# Software Foundation; either version 2.1 of the License, or (at your option)
# any later version.
#
# Paramiko is distributed in the hope that it will be useful, but WITHOUT ANY
# WARRANTY; without even the implied warranty of MERCHANTABILITY or FITNESS FOR
# A PARTICULAR PURPOSE.  See the GNU Lesser General Public License for more
# details.
#
# You should have received a copy of the GNU Lesser General Public License
# along with Paramiko; if not, write to the Free Software Foundation, Inc.,
# 59 Temple Place, Suite 330, Boston, MA  02111-1307  USA.

"""
Some unit tests for the ssh2 protocol in Transport.
"""

import unittest
from tests.loop import LoopSocket
from Crypto.Cipher import AES
from Crypto.Hash import SHA
from paramiko import Message, Packetizer, util
<<<<<<< HEAD
from paramiko.common import *
=======
from paramiko.common import byte_chr, zero_byte
>>>>>>> bd8f96d3

x55 = byte_chr(0x55)
x1f = byte_chr(0x1f)


class PacketizerTest (unittest.TestCase):

    def test_1_write(self):
        rsock = LoopSocket()
        wsock = LoopSocket()
        rsock.link(wsock)
        p = Packetizer(wsock)
        p.set_log(util.get_logger('paramiko.transport'))
        p.set_hexdump(True)
        cipher = AES.new(zero_byte * 16, AES.MODE_CBC, x55 * 16)
        p.set_outbound_cipher(cipher, 16, SHA, 12, x1f * 20)

        # message has to be at least 16 bytes long, so we'll have at least one
        # block of data encrypted that contains zero random padding bytes
        m = Message()
        m.add_byte(byte_chr(100))
        m.add_int(100)
        m.add_int(1)
        m.add_int(900)
        p.send_message(m)
        data = rsock.recv(100)
        # 32 + 12 bytes of MAC = 44
        self.assertEqual(44, len(data))
        self.assertEqual(b'\x43\x91\x97\xbd\x5b\x50\xac\x25\x87\xc2\xc4\x6b\xc7\xe9\x38\xc0', data[:16])

<<<<<<< HEAD
    def test_2_read (self):
=======
    def test_2_read(self):
>>>>>>> bd8f96d3
        rsock = LoopSocket()
        wsock = LoopSocket()
        rsock.link(wsock)
        p = Packetizer(rsock)
        p.set_log(util.get_logger('paramiko.transport'))
        p.set_hexdump(True)
        cipher = AES.new(zero_byte * 16, AES.MODE_CBC, x55 * 16)
        p.set_inbound_cipher(cipher, 16, SHA, 12, x1f * 20)
        wsock.send(b'\x43\x91\x97\xbd\x5b\x50\xac\x25\x87\xc2\xc4\x6b\xc7\xe9\x38\xc0\x90\xd2\x16\x56\x0d\x71\x73\x61\x38\x7c\x4c\x3d\xfb\x97\x7d\xe2\x6e\x03\xb1\xa0\xc2\x1c\xd6\x41\x41\x4c\xb4\x59')
        cmd, m = p.read_message()
        self.assertEqual(100, cmd)
        self.assertEqual(100, m.get_int())
        self.assertEqual(1, m.get_int())
        self.assertEqual(900, m.get_int())<|MERGE_RESOLUTION|>--- conflicted
+++ resolved
@@ -25,11 +25,7 @@
 from Crypto.Cipher import AES
 from Crypto.Hash import SHA
 from paramiko import Message, Packetizer, util
-<<<<<<< HEAD
-from paramiko.common import *
-=======
 from paramiko.common import byte_chr, zero_byte
->>>>>>> bd8f96d3
 
 x55 = byte_chr(0x55)
 x1f = byte_chr(0x1f)
@@ -60,11 +56,7 @@
         self.assertEqual(44, len(data))
         self.assertEqual(b'\x43\x91\x97\xbd\x5b\x50\xac\x25\x87\xc2\xc4\x6b\xc7\xe9\x38\xc0', data[:16])
 
-<<<<<<< HEAD
-    def test_2_read (self):
-=======
     def test_2_read(self):
->>>>>>> bd8f96d3
         rsock = LoopSocket()
         wsock = LoopSocket()
         rsock.link(wsock)
